<h1 align="center">Akane</h1>
<div align="center">The Nim asynchronous web framework.

[![Open Source Love](https://badges.frapsoft.com/os/v1/open-source.png?v=103)](https://github.com/ellerbrock/open-source-badges/)
[![Nim language-plastic](https://github.com/Ethosa/yukiko/blob/master/nim-lang.svg)](https://github.com/Ethosa/yukiko/blob/master/nim-lang.svg)
[![License](https://img.shields.io/github/license/Ethosa/akane)](https://github.com/Ethosa/akane/blob/master/LICENSE)
[![test](https://github.com/Ethosa/akane/workflows/test/badge.svg)](https://github.com/Ethosa/akane/actions)

<h4>Latest version - 0.1.1</h4>
<h4>Stable version - 0.1.1</h4>
</div>

## Install
-   git: `nimble install https://github.com/Ethosa/akane.git`
-   nimble: `nimble install akane`


## Features
<<<<<<< HEAD
-   Pages with URL handling methods: `equals`, `startswith`, `endswith`, `regex`,`notfound`.
-   `templates` folder.
-   Only the standard library used.
-   Debug mode.
-   Password hashing.
-   Working with cookies.
-   Simple usage
=======
-   Pages with URL handling methods: `equals`, `startswith`, `endswith`, `regex`,`notfound`;
-   `templates` folder;
-   Only the standard library used;
-   Debug mode;
-   Password hashing;
-   Working with cookies;
-   Simple usage:
>>>>>>> e7bef140
    ```nim
    import akane

    proc main =  # for gcsafe
      var server = newServer()  # launch on http://localhost:5000

      server.pages:
        equals("/"):  # when url is "http://...localhost:5000/"
          # You also can write "/" instead of equals("/")
          # type of `request` is a Request.
          await request.answer("Hello, world!")  # utf-8 encoded message.

      server.start()
    main()
    ```

## Debug mode
For run in debug mode use `-d:debug` or `--define:debug`.

<<<<<<< HEAD

## FAQ
*Q*: Where I can learn this?  
=======
## FAQ
*Q*: Where can I learn this?  
>>>>>>> e7bef140
*A*: You can see [wiki page](https://github.com/Ethosa/akane/wiki/Getting-started)

*Q*: Where can I find the docs?  
*A*: You can see [docs page](https://ethosa.github.io/akane/akane/akane.html)

*Q*: How can I help to develop this project?  
*A*: You can put a :star: :3


<div align="center">
  Copyright 2020 Ethosa
</div>
<|MERGE_RESOLUTION|>--- conflicted
+++ resolved
@@ -1,74 +1,55 @@
-<h1 align="center">Akane</h1>
-<div align="center">The Nim asynchronous web framework.
-
-[![Open Source Love](https://badges.frapsoft.com/os/v1/open-source.png?v=103)](https://github.com/ellerbrock/open-source-badges/)
-[![Nim language-plastic](https://github.com/Ethosa/yukiko/blob/master/nim-lang.svg)](https://github.com/Ethosa/yukiko/blob/master/nim-lang.svg)
-[![License](https://img.shields.io/github/license/Ethosa/akane)](https://github.com/Ethosa/akane/blob/master/LICENSE)
-[![test](https://github.com/Ethosa/akane/workflows/test/badge.svg)](https://github.com/Ethosa/akane/actions)
-
-<h4>Latest version - 0.1.1</h4>
-<h4>Stable version - 0.1.1</h4>
-</div>
-
-## Install
--   git: `nimble install https://github.com/Ethosa/akane.git`
--   nimble: `nimble install akane`
-
-
-## Features
-<<<<<<< HEAD
--   Pages with URL handling methods: `equals`, `startswith`, `endswith`, `regex`,`notfound`.
--   `templates` folder.
--   Only the standard library used.
--   Debug mode.
--   Password hashing.
--   Working with cookies.
--   Simple usage
-=======
--   Pages with URL handling methods: `equals`, `startswith`, `endswith`, `regex`,`notfound`;
--   `templates` folder;
--   Only the standard library used;
--   Debug mode;
--   Password hashing;
--   Working with cookies;
--   Simple usage:
->>>>>>> e7bef140
-    ```nim
-    import akane
-
-    proc main =  # for gcsafe
-      var server = newServer()  # launch on http://localhost:5000
-
-      server.pages:
-        equals("/"):  # when url is "http://...localhost:5000/"
-          # You also can write "/" instead of equals("/")
-          # type of `request` is a Request.
-          await request.answer("Hello, world!")  # utf-8 encoded message.
-
-      server.start()
-    main()
-    ```
-
-## Debug mode
-For run in debug mode use `-d:debug` or `--define:debug`.
-
-<<<<<<< HEAD
-
-## FAQ
-*Q*: Where I can learn this?  
-=======
-## FAQ
-*Q*: Where can I learn this?  
->>>>>>> e7bef140
-*A*: You can see [wiki page](https://github.com/Ethosa/akane/wiki/Getting-started)
-
-*Q*: Where can I find the docs?  
-*A*: You can see [docs page](https://ethosa.github.io/akane/akane/akane.html)
-
-*Q*: How can I help to develop this project?  
-*A*: You can put a :star: :3
-
-
-<div align="center">
-  Copyright 2020 Ethosa
-</div>
+<h1 align="center">Akane</h1>
+<div align="center">The Nim asynchronous web framework.
+
+[![Open Source Love](https://badges.frapsoft.com/os/v1/open-source.png?v=103)](https://github.com/ellerbrock/open-source-badges/)
+[![Nim language-plastic](https://github.com/Ethosa/yukiko/blob/master/nim-lang.svg)](https://github.com/Ethosa/yukiko/blob/master/nim-lang.svg)
+[![License](https://img.shields.io/github/license/Ethosa/akane)](https://github.com/Ethosa/akane/blob/master/LICENSE)
+
+<h4>Latest version - 0.1.0</h4>
+<h4>Stable version - 0.1.0</h4>
+</div>
+
+## Install
+-   git: `nimble install https://github.com/Ethosa/akane.git`
+-   nimble: `nimble install akane`
+
+
+## Features
+-   Pages with URL handling methods: `equals`, `startswith`, `endswith`, `regex`,`notfound`;
+-   `templates` folder;
+-   Only the standard library used;
+-   Debug mode;
+-   Password hashing;
+-   Working with cookies;
+-   Simple usage:
+    ```nim
+    import akane
+
+    proc main =  # for gcsafe
+      var server = newServer(debug=true)  # launch on http://localhost:5000
+
+      server.pages:
+        equals("/"):  # when url is "http://...localhost:5000/"
+          # You also can write "/" instead of equals("/")
+          # type of `request` is a Request.
+          await request.answer("Hello, world!")  # utf-8 encoded message.
+
+      server.start()
+    main()
+    ```
+
+
+## FAQ
+*Q*: Where can I learn this?  
+*A*: You can see [wiki page](https://github.com/Ethosa/akane/wiki/Getting-started)
+
+*Q*: Where can I find the docs?  
+*A*: You can see [docs page](https://ethosa.github.io/akane/akane/akane.html)
+
+*Q*: How can I help to develop this project?  
+*A*: You can put a :star: :3
+
+
+<div align="center">
+  Copyright 2020 Ethosa
+</div>